/*
 * This file is part of SpongeAPI, licensed under the MIT License (MIT).
 *
 * Copyright (c) SpongePowered <https://www.spongepowered.org>
 * Copyright (c) contributors
 *
 * Permission is hereby granted, free of charge, to any person obtaining a copy
 * of this software and associated documentation files (the "Software"), to deal
 * in the Software without restriction, including without limitation the rights
 * to use, copy, modify, merge, publish, distribute, sublicense, and/or sell
 * copies of the Software, and to permit persons to whom the Software is
 * furnished to do so, subject to the following conditions:
 *
 * The above copyright notice and this permission notice shall be included in
 * all copies or substantial portions of the Software.
 *
 * THE SOFTWARE IS PROVIDED "AS IS", WITHOUT WARRANTY OF ANY KIND, EXPRESS OR
 * IMPLIED, INCLUDING BUT NOT LIMITED TO THE WARRANTIES OF MERCHANTABILITY,
 * FITNESS FOR A PARTICULAR PURPOSE AND NONINFRINGEMENT. IN NO EVENT SHALL THE
 * AUTHORS OR COPYRIGHT HOLDERS BE LIABLE FOR ANY CLAIM, DAMAGES OR OTHER
 * LIABILITY, WHETHER IN AN ACTION OF CONTRACT, TORT OR OTHERWISE, ARISING FROM,
 * OUT OF OR IN CONNECTION WITH THE SOFTWARE OR THE USE OR OTHER DEALINGS IN
 * THE SOFTWARE.
 */
package org.spongepowered.api.world.gen;

import org.spongepowered.api.util.generator.dummy.DummyObjectProvider;

/**
 * An enumeration of all possible {@link PopulatorType}s available in vanilla
 * minecraft.
 */
public final class PopulatorTypes {

<<<<<<< HEAD
    public static final PopulatorType BIG_MUSHROOM = null;
    public static final PopulatorType BLOCK_BLOB = null;
    public static final PopulatorType CACTUS = null;
    public static final PopulatorType CHORUS_FLOWER = null;
    public static final PopulatorType DEAD_BUSH = null;
    public static final PopulatorType DESERT_WELL = null;
    public static final PopulatorType DOUBLE_PLANT = null;
    public static final PopulatorType DUNGEON = null;
    public static final PopulatorType END_ISLAND = null;
    public static final PopulatorType FLOWER = null;
    public static final PopulatorType FOREST = null;
    public static final PopulatorType GLOWSTONE = null;
    public static final PopulatorType ICE_PATH = null;
    public static final PopulatorType ICE_SPIKE = null;
    public static final PopulatorType LAKE = null;
    public static final PopulatorType MELON = null;
    public static final PopulatorType MUSHROOM = null;
    public static final PopulatorType NETHER_FIRE = null;
    public static final PopulatorType ORE = null;
    public static final PopulatorType PUMPKIN = null;
    public static final PopulatorType GENERIC_BLOCK = null;
    public static final PopulatorType GENERIC_OBJECT = null;
    public static final PopulatorType REED = null;
    public static final PopulatorType SEA_FLOOR = null;
    public static final PopulatorType SHRUB = null;
    public static final PopulatorType VINE = null;
    public static final PopulatorType WATER_LILY = null;
=======
    // SORTFIELDS:ON

    public static final PopulatorType BIG_MUSHROOM = DummyObjectProvider.createFor(PopulatorType.class, "BIG_MUSHROOM");

    public static final PopulatorType BLOCK_BLOB = DummyObjectProvider.createFor(PopulatorType.class, "BLOCK_BLOB");

    public static final PopulatorType CACTUS = DummyObjectProvider.createFor(PopulatorType.class, "CACTUS");

    public static final PopulatorType DEAD_BUSH = DummyObjectProvider.createFor(PopulatorType.class, "DEAD_BUSH");

    public static final PopulatorType DESERT_WELL = DummyObjectProvider.createFor(PopulatorType.class, "DESERT_WELL");

    public static final PopulatorType DOUBLE_PLANT = DummyObjectProvider.createFor(PopulatorType.class, "DOUBLE_PLANT");

    public static final PopulatorType DUNGEON = DummyObjectProvider.createFor(PopulatorType.class, "DUNGEON");

    public static final PopulatorType ENDER_CRYSTAL_PLATFORM = DummyObjectProvider.createFor(PopulatorType.class, "ENDER_CRYSTAL_PLATFORM");

    public static final PopulatorType FLOWER = DummyObjectProvider.createFor(PopulatorType.class, "FLOWER");

    public static final PopulatorType FOREST = DummyObjectProvider.createFor(PopulatorType.class, "FOREST");

    public static final PopulatorType GENERIC_BLOCK = DummyObjectProvider.createFor(PopulatorType.class, "GENERIC_BLOCK");

    public static final PopulatorType GENERIC_OBJECT = DummyObjectProvider.createFor(PopulatorType.class, "GENERIC_OBJECT");

    public static final PopulatorType GLOWSTONE = DummyObjectProvider.createFor(PopulatorType.class, "GLOWSTONE");

    public static final PopulatorType ICE_PATH = DummyObjectProvider.createFor(PopulatorType.class, "ICE_PATH");

    public static final PopulatorType ICE_SPIKE = DummyObjectProvider.createFor(PopulatorType.class, "ICE_SPIKE");

    public static final PopulatorType LAKE = DummyObjectProvider.createFor(PopulatorType.class, "LAKE");

    public static final PopulatorType MELON = DummyObjectProvider.createFor(PopulatorType.class, "MELON");

    public static final PopulatorType MUSHROOM = DummyObjectProvider.createFor(PopulatorType.class, "MUSHROOM");

    public static final PopulatorType NETHER_FIRE = DummyObjectProvider.createFor(PopulatorType.class, "NETHER_FIRE");

    public static final PopulatorType ORE = DummyObjectProvider.createFor(PopulatorType.class, "ORE");

    public static final PopulatorType PUMPKIN = DummyObjectProvider.createFor(PopulatorType.class, "PUMPKIN");

    public static final PopulatorType REED = DummyObjectProvider.createFor(PopulatorType.class, "REED");

    public static final PopulatorType SEA_FLOOR = DummyObjectProvider.createFor(PopulatorType.class, "SEA_FLOOR");

    public static final PopulatorType SHRUB = DummyObjectProvider.createFor(PopulatorType.class, "SHRUB");

    public static final PopulatorType VINE = DummyObjectProvider.createFor(PopulatorType.class, "VINE");

    public static final PopulatorType WATER_LILY = DummyObjectProvider.createFor(PopulatorType.class, "WATER_LILY");

    // SORTFIELDS:OFF
>>>>>>> 8b23bcf5

    private PopulatorTypes() {
    }

}<|MERGE_RESOLUTION|>--- conflicted
+++ resolved
@@ -32,35 +32,6 @@
  */
 public final class PopulatorTypes {
 
-<<<<<<< HEAD
-    public static final PopulatorType BIG_MUSHROOM = null;
-    public static final PopulatorType BLOCK_BLOB = null;
-    public static final PopulatorType CACTUS = null;
-    public static final PopulatorType CHORUS_FLOWER = null;
-    public static final PopulatorType DEAD_BUSH = null;
-    public static final PopulatorType DESERT_WELL = null;
-    public static final PopulatorType DOUBLE_PLANT = null;
-    public static final PopulatorType DUNGEON = null;
-    public static final PopulatorType END_ISLAND = null;
-    public static final PopulatorType FLOWER = null;
-    public static final PopulatorType FOREST = null;
-    public static final PopulatorType GLOWSTONE = null;
-    public static final PopulatorType ICE_PATH = null;
-    public static final PopulatorType ICE_SPIKE = null;
-    public static final PopulatorType LAKE = null;
-    public static final PopulatorType MELON = null;
-    public static final PopulatorType MUSHROOM = null;
-    public static final PopulatorType NETHER_FIRE = null;
-    public static final PopulatorType ORE = null;
-    public static final PopulatorType PUMPKIN = null;
-    public static final PopulatorType GENERIC_BLOCK = null;
-    public static final PopulatorType GENERIC_OBJECT = null;
-    public static final PopulatorType REED = null;
-    public static final PopulatorType SEA_FLOOR = null;
-    public static final PopulatorType SHRUB = null;
-    public static final PopulatorType VINE = null;
-    public static final PopulatorType WATER_LILY = null;
-=======
     // SORTFIELDS:ON
 
     public static final PopulatorType BIG_MUSHROOM = DummyObjectProvider.createFor(PopulatorType.class, "BIG_MUSHROOM");
@@ -68,6 +39,8 @@
     public static final PopulatorType BLOCK_BLOB = DummyObjectProvider.createFor(PopulatorType.class, "BLOCK_BLOB");
 
     public static final PopulatorType CACTUS = DummyObjectProvider.createFor(PopulatorType.class, "CACTUS");
+
+    public static final PopulatorType CHORUS_FLOWER = DummyObjectProvider.createFor(PopulatorType.class, "CHORUS_FLOWER");
 
     public static final PopulatorType DEAD_BUSH = DummyObjectProvider.createFor(PopulatorType.class, "DEAD_BUSH");
 
@@ -77,7 +50,7 @@
 
     public static final PopulatorType DUNGEON = DummyObjectProvider.createFor(PopulatorType.class, "DUNGEON");
 
-    public static final PopulatorType ENDER_CRYSTAL_PLATFORM = DummyObjectProvider.createFor(PopulatorType.class, "ENDER_CRYSTAL_PLATFORM");
+    public static final PopulatorType END_ISLAND = DummyObjectProvider.createFor(PopulatorType.class, "END_ISLAND");
 
     public static final PopulatorType FLOWER = DummyObjectProvider.createFor(PopulatorType.class, "FLOWER");
 
@@ -116,7 +89,6 @@
     public static final PopulatorType WATER_LILY = DummyObjectProvider.createFor(PopulatorType.class, "WATER_LILY");
 
     // SORTFIELDS:OFF
->>>>>>> 8b23bcf5
 
     private PopulatorTypes() {
     }
