--- conflicted
+++ resolved
@@ -28,34 +28,12 @@
 import org.spongepowered.api.event.GameEvent;
 
 /**
- * An event that whose targets happen to be entities.
+ * An event that whose target happens to be an entity.
  */
 public interface EntityEvent extends GameEvent {
 
     /**
-<<<<<<< HEAD
-     * Get a list of affected entities.
-     *
-     * <p>The list of entities is immutable if the event is cancellable
-     * is {@code false}. Otherwise, the effect of removing an entity from
-     * the list is dependent on the event, though it may "cancel" the event
-     * for the removed entity (i.e. if it's a spawn entity event, then the
-     * entity would not be spawned).</p>
-     *
-     * @return An list of entities
-     */
-    List<Entity> getEntities();
-
-    /**
-     * Apply the given predicate to the list of entities.
-     *
-     * <p>The given predicate should return {@code true} by default, and
-     * return {@code false} to remove the entity from the list
-     * of entities (if the list mutable -- see {@link #getEntities()}
-     * for more information).</p>
-=======
      * Returns the primary entity involved in this event that performs the action.
->>>>>>> 0e2fa5c5
      *
      * @return The entity performing the action
      */
